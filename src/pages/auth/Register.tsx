--- conflicted
+++ resolved
@@ -15,10 +15,6 @@
 import { useRegister } from '../../hooks/useAuth';
 import { useRegisterForm } from '../../hooks/useForm';
 import type { RegisterRequest } from '../../types/api';
-<<<<<<< HEAD
-import { Eye, EyeOff, MessageCircle } from 'lucide-react';
-=======
->>>>>>> b05d7ba1
 
 const languages = [
   { value: 'en', label: 'English', flag: '🇺🇸' },
@@ -26,28 +22,33 @@
   { value: 'ar', label: 'Arabic', flag: '🇸🇦' },
 ];
 
+const levels = [
+  { value: 'beginner', label: 'Beginner' },
+  { value: 'intermediate', label: 'Intermediate' },
+  { value: 'advanced', label: 'Advanced' },
+];
+
 export function Register() {
   const [showPassword, setShowPassword] = useState(false);
   const navigate = useNavigate();
   const registerMutation = useRegister();
 
-  // Enhanced form with validation
   const form = useRegisterForm(async (data) => {
     try {
       const result = await registerMutation.mutateAsync(data);
-      
+
       // Redirect based on user role
       const roleRedirects = {
         admin: '/admin/dashboard',
         teacher: '/teacher/dashboard',
         student: '/dashboard',
       };
-      
-      const redirectPath = roleRedirects[result.user.role as keyof typeof roleRedirects] || '/dashboard';
+
+      const redirectPath =
+        roleRedirects[result.user.role as keyof typeof roleRedirects] ||
+        '/dashboard';
       navigate(redirectPath, { replace: true });
-      
     } catch (error: any) {
-      // Error handling is done by the mutation hook
       throw error;
     }
   });
@@ -62,6 +63,7 @@
       subtitle="Join Learn Academy and start your language journey"
     >
       <form onSubmit={form.handleSubmit} className="space-y-4">
+        {/* Name + Phone */}
         <div className="grid grid-cols-2 gap-4">
           <div className="space-y-2">
             <Label htmlFor="name">Name</Label>
@@ -72,7 +74,9 @@
               required
             />
             {form.getFieldProps('name').error && (
-              <p className="text-sm text-destructive">{form.getFieldProps('name').error}</p>
+              <p className="text-sm text-destructive">
+                {form.getFieldProps('name').error}
+              </p>
             )}
           </div>
           <div className="space-y-2">
@@ -83,11 +87,14 @@
               placeholder="+1-234-567-8900"
             />
             {form.getFieldProps('phone').error && (
-              <p className="text-sm text-destructive">{form.getFieldProps('phone').error}</p>
+              <p className="text-sm text-destructive">
+                {form.getFieldProps('phone').error}
+              </p>
             )}
           </div>
         </div>
 
+        {/* Email */}
         <div className="space-y-2">
           <Label htmlFor="email">Email</Label>
           <Input
@@ -98,10 +105,13 @@
             required
           />
           {form.getFieldProps('email').error && (
-            <p className="text-sm text-destructive">{form.getFieldProps('email').error}</p>
-          )}
-        </div>
-
+            <p className="text-sm text-destructive">
+              {form.getFieldProps('email').error}
+            </p>
+          )}
+        </div>
+
+        {/* Password */}
         <div className="space-y-2">
           <Label htmlFor="password">Password</Label>
           <div className="relative">
@@ -112,106 +122,6 @@
               placeholder="Create a password"
               required
             />
-<<<<<<< HEAD
-      <Tabs defaultValue="register" className="w-full">
-        <TabsList className="grid w-full grid-cols-2">
-          <TabsTrigger value="register">Register</TabsTrigger>
-          <TabsTrigger value="payment">Bank Transfer</TabsTrigger>
-        </TabsList>
-        
-        <TabsContent value="register">
-          <form onSubmit={handleSubmit} className="space-y-4">
-            <div className="grid grid-cols-2 gap-4">
-              <div className="space-y-2">
-                <Label htmlFor="firstName">First Name</Label>
-                <Input
-                  id="firstName"
-                  placeholder="John"
-                  required
-                />
-              </div>
-              <div className="space-y-2">
-                <Label htmlFor="lastName">Last Name</Label>
-                <Input
-                  id="lastName"
-                  placeholder="Doe"
-                  required
-                />
-              </div>
-            </div>
-
-            <div className="space-y-2">
-              <Label htmlFor="email">Email</Label>
-              <Input
-                id="email"
-                type="email"
-                placeholder="john@example.com"
-                required
-              />
-            </div>
-
-            <div className="space-y-2">
-              <Label htmlFor="password">Password</Label>
-              <div className="relative">
-                <Input
-                  id="password"
-                  type={showPassword ? 'text' : 'password'}
-                  placeholder="Create a password"
-                  required
-                />
-                <Button
-                  type="button"
-                  variant="ghost"
-                  size="icon"
-                  className="absolute right-0 top-0 h-full px-3 hover:bg-transparent"
-                  onClick={() => setShowPassword(!showPassword)}
-                >
-                  {showPassword ? (
-                    <EyeOff className="h-4 w-4" />
-                  ) : (
-                    <Eye className="h-4 w-4" />
-                  )}
-                </Button>
-              </div>
-            </div>
-
-            <div className="space-y-2">
-              <Label htmlFor="language">Language to Learn</Label>
-              <Select>
-                <SelectTrigger>
-                  <SelectValue placeholder="Select a language" />
-                </SelectTrigger>
-                <SelectContent>
-                  {languages.map((lang) => (
-                    <SelectItem key={lang.value} value={lang.value}>
-                      <span className="flex items-center space-x-2">
-                        <span>{lang.flag}</span>
-                        <span>{lang.label}</span>
-                      </span>
-                    </SelectItem>
-                  ))}
-                </SelectContent>
-              </Select>
-            </div>
-
-            <div className="space-y-2">
-              <Label htmlFor="level">Your Level</Label>
-              <Select>
-                <SelectTrigger>
-                  <SelectValue placeholder="Select your level" />
-                </SelectTrigger>
-                <SelectContent>
-                  {levels.map((level) => (
-                    <SelectItem key={level.value} value={level.value}>
-                      {level.label}
-                    </SelectItem>
-                  ))}
-                </SelectContent>
-              </Select>
-            </div>
-
-=======
->>>>>>> b05d7ba1
             <Button
               type="button"
               variant="ghost"
@@ -227,10 +137,13 @@
             </Button>
           </div>
           {form.getFieldProps('password').error && (
-            <p className="text-sm text-destructive">{form.getFieldProps('password').error}</p>
-          )}
-        </div>
-        
+            <p className="text-sm text-destructive">
+              {form.getFieldProps('password').error}
+            </p>
+          )}
+        </div>
+
+        {/* Confirm Password */}
         <div className="space-y-2">
           <Label htmlFor="password_confirmation">Confirm Password</Label>
           <Input
@@ -241,15 +154,20 @@
             required
           />
           {form.getFieldProps('password_confirmation').error && (
-            <p className="text-sm text-destructive">{form.getFieldProps('password_confirmation').error}</p>
-          )}
-        </div>
-
+            <p className="text-sm text-destructive">
+              {form.getFieldProps('password_confirmation').error}
+            </p>
+          )}
+        </div>
+
+        {/* Language */}
         <div className="space-y-2">
           <Label htmlFor="preferred_language">Preferred Language</Label>
-          <Select 
-            value={form.data.preferred_language || 'en'} 
-            onValueChange={(value) => handleSelectChange('preferred_language', value)}
+          <Select
+            value={form.data.preferred_language || 'en'}
+            onValueChange={(value) =>
+              handleSelectChange('preferred_language', value)
+            }
           >
             <SelectTrigger>
               <SelectValue placeholder="Select a language" />
@@ -267,18 +185,45 @@
           </Select>
         </div>
 
+        {/* Level */}
+        <div className="space-y-2">
+          <Label htmlFor="level">Your Level</Label>
+          <Select
+            value={form.data.level || ''}
+            onValueChange={(value) => handleSelectChange('level', value)}
+          >
+            <SelectTrigger>
+              <SelectValue placeholder="Select your level" />
+            </SelectTrigger>
+            <SelectContent>
+              {levels.map((level) => (
+                <SelectItem key={level.value} value={level.value}>
+                  {level.label}
+                </SelectItem>
+              ))}
+            </SelectContent>
+          </Select>
+        </div>
+
+        {/* Role */}
         <div className="space-y-2">
           <Label htmlFor="role">I want to</Label>
-          <Select 
-            value={form.data.role || 'student'} 
-            onValueChange={(value) => handleSelectChange('role', value as 'student' | 'teacher')}
+          <Select
+            value={form.data.role || 'student'}
+            onValueChange={(value) =>
+              handleSelectChange('role', value as 'student' | 'teacher')
+            }
           >
             <SelectTrigger>
               <SelectValue placeholder="Select your role" />
             </SelectTrigger>
             <SelectContent>
-              <SelectItem value="student">Learn a language (Student)</SelectItem>
-              <SelectItem value="teacher">Teach a language (Teacher)</SelectItem>
+              <SelectItem value="student">
+                Learn a language (Student)
+              </SelectItem>
+              <SelectItem value="teacher">
+                Teach a language (Teacher)
+              </SelectItem>
             </SelectContent>
           </Select>
           {form.errors.role && (
@@ -286,6 +231,7 @@
           )}
         </div>
 
+        {/* Submit */}
         <Button
           type="submit"
           className="w-full btn-hero"
@@ -296,16 +242,14 @@
 
         <div className="text-center text-sm text-muted-foreground">
           Already have an account?{' '}
-          <Link to="/login" className="text-primary hover:underline font-medium">
+          <Link
+            to="/login"
+            className="text-primary hover:underline font-medium"
+          >
             Sign in
           </Link>
         </div>
       </form>
-<<<<<<< HEAD
-        </TabsContent>
-      </Tabs>
-=======
->>>>>>> b05d7ba1
     </AuthLayout>
   );
 }